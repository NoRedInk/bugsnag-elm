--- conflicted
+++ resolved
@@ -106,7 +106,6 @@
             List.isEmpty bugsnagConfig.notifyReleaseStages
                 || List.member bugsnagConfig.releaseStage bugsnagConfig.notifyReleaseStages
     in
-<<<<<<< HEAD
     case shouldSend of
         True ->
             { method = "POST"
@@ -116,11 +115,10 @@
                 ]
             , url = endpointUrl
             , body = body
-            , expect = Http.expectWhatever (\_ -> GotBugsnagResponse)
+            , resolver = Http.stringResolver resolveNotify
             , timeout = Nothing
-            , tracker = Nothing
             }
-                |> Http.request
+                |> Http.task
 
         False ->
             -- Uncomment if you would like to see errors log in the console
@@ -131,20 +129,7 @@
             --             "Bugsnag error message not sent due to releaseStage/notifyReleaseStages configuration"
             --             message
             -- in
-            Cmd.none
-=======
-    { method = "POST"
-    , headers =
-        [ Http.header "Bugsnag-Api-Key" bugsnagConfig.token
-        , Http.header "Bugsnag-Payload-Version" "5"
-        ]
-    , url = endpointUrl
-    , body = body
-    , resolver = Http.stringResolver resolveNotify
-    , timeout = Nothing
-    }
-        |> Http.task
->>>>>>> 5c024b26
+            Task.succeed ()
 
 
 
