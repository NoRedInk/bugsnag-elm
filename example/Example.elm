module Example exposing (main)

import Browser
import Bugsnag exposing (BugsnagClient)
import Dict
import Html exposing (..)
import Html.Attributes exposing (value)
import Html.Events exposing (onClick, onInput)
import Json.Encode
import Task


token : String
token =
    -- The api key to the Bugsnag project you want to report errors to.
    -- Bugsnag doesn't formally support Elm, so create a generic JS project.
    -- Bugsnag offers free single-user accounts - go ahead and play around!
    -- https://app.bugsnag.com
    "12345abcde........"


bugsnagClient : BugsnagClient
bugsnagClient =
    Bugsnag.bugsnagClient
        { token = token
        , codeVersion = "24dcf3a9a9cf1a5e2ea319018644a68f4743a731"
        , context = "Example"
        , environment = "test"
        , user =
            Just
                { id = "42"
                , username = "Leeroy Jenkins"
                , email = "support@bugsnag.com"
                }
        }



-- MODEL --


type alias Model =
    { errorMessage : String
    }


initialModel : Model
initialModel =
    { errorMessage = ""
    }



-- UPDATE --


type Msg
    = SetText String
    | NoOp
    | Send


update : Msg -> Model -> ( Model, Cmd Msg )
update msg model =
    case msg of
        NoOp ->
            ( model, Cmd.none )

        SetText text ->
            ( { model | errorMessage = text }, Cmd.none )

        Send ->
<<<<<<< HEAD
            ( model, notifyBugsnag model.report )
=======
            ( model, info model.errorMessage )
>>>>>>> 2b5a31ab


notifyBugsnag : String -> Cmd Msg
notifyBugsnag errorMessage =
    bugsnagClient.info errorMessage Dict.empty
        |> Cmd.map (\_ -> NoOp)


json : Json.Encode.Value
json =
    Json.Encode.object [ ( "environment", Json.Encode.string "test" ) ]



-- VIEW --


view : Model -> Html Msg
view model =
    div []
        [ input [ onInput SetText, value model.errorMessage ] []
        , button [ onClick Send ] [ text "Send to bugsnag" ]
        ]



-- INIT --


main : Program () Model Msg
main =
    Browser.document
        { init = \_ -> init
        , subscriptions = \_ -> Sub.none
        , update = update
        , view = \model -> { title = "Example", body = [ view model ] }
        }


init : ( Model, Cmd msg )
init =
    ( initialModel, Cmd.none )<|MERGE_RESOLUTION|>--- conflicted
+++ resolved
@@ -70,11 +70,7 @@
             ( { model | errorMessage = text }, Cmd.none )
 
         Send ->
-<<<<<<< HEAD
-            ( model, notifyBugsnag model.report )
-=======
-            ( model, info model.errorMessage )
->>>>>>> 2b5a31ab
+            ( model, notifyBugsnag model.errorMessage )
 
 
 notifyBugsnag : String -> Cmd Msg
